# check_docs.py
"""Script for catching errors in README.md and synchronizing versions."""

import os
import re
from collections import defaultdict


# Global variables ============================================================
README = "README.md"
SETUP = "setup.py"
INIT = os.path.join("rom_operator_inference", "__init__.py")
VNFILES = [SETUP, INIT]

<<<<<<< HEAD
REDSPACE = '\x1b[41m \x1b[49m'
VERSION = re.compile(r'_{0,2}?version_{0,2}?\s*=\s*"([\d\.]+?-?\w+?)"',
=======
VERSION = re.compile(r'_{0,2}?version_{0,2}?\s*=\s*"([\d\.]+?)"',
>>>>>>> dd711052
                     re.MULTILINE)
MDLINK = re.compile(r"\[(.+?)\]\(([^\.].+?)\)")


# Tests =======================================================================

def check_version_numbers_match(filelist):
    """Make sure that the version number in setup.py and __init__.py match."""
    if len(filelist) != 2:
        raise ValueError("can only compare 2 files at a time")
    file1, file2 = filelist

    # Get the version number listed in each file.
    versions = []
    for filename in filelist:
        with open(filename, 'r') as infile:
            data = infile.read()
        versions.append(VERSION.findall(data)[0])

    if versions[0] != versions[1]:
        raise ValueError(f"Version numbers in {file1} and {file2} do "
                         f"not match ('{versions[0]}' != '{versions[1]}')")


def check_author_links_consistent(filename, safelist=("Download",)):
    with open(filename, 'r') as infile:
        data = infile.read()

    links = defaultdict(set)
    for key, value in MDLINK.findall(data):
        links[key].add(value)

    badrefs = [k for k,v in links.items()
                 if k not in safelist and len(v) > 1]
    if badrefs:
        raise SyntaxError(f"Bad references in {filename} (nonunique link)"
                          "\n\t" + '\n\t'.join(badrefs))


def main():
    check_version_numbers_match(VNFILES)
    check_author_links_consistent(README)


if __name__ == "__main__":
    main()<|MERGE_RESOLUTION|>--- conflicted
+++ resolved
@@ -12,12 +12,7 @@
 INIT = os.path.join("rom_operator_inference", "__init__.py")
 VNFILES = [SETUP, INIT]
 
-<<<<<<< HEAD
-REDSPACE = '\x1b[41m \x1b[49m'
 VERSION = re.compile(r'_{0,2}?version_{0,2}?\s*=\s*"([\d\.]+?-?\w+?)"',
-=======
-VERSION = re.compile(r'_{0,2}?version_{0,2}?\s*=\s*"([\d\.]+?)"',
->>>>>>> dd711052
                      re.MULTILINE)
 MDLINK = re.compile(r"\[(.+?)\]\(([^\.].+?)\)")
 
