--- conflicted
+++ resolved
@@ -31,11 +31,7 @@
 
     rom_strategy : str {"inferred", "intrusive"}
         Whether to use Operator Inference or intrusive projection to compute
-<<<<<<< HEAD
-        the operators of the intrusive model. Options:
-=======
         the operators of the reduced model. Options:
->>>>>>> 1f3d0a37
         * "inferred": use Operator Inference, i.e., solve a least-squares
           problem based on snapshot data.
         * "intrusive": use intrusive projection, i.e., project known full-order
@@ -756,23 +752,6 @@
 # Basic mixins (private) ======================================================
 class _InferredMixin:
     """Mixin class for reduced model classes that use Operator Inference."""
-<<<<<<< HEAD
-    @staticmethod
-    def _check_training_data_shapes(Vr, X, Xdot, U=None):
-        """Ensure that Vr, X, Xdot, and U are aligned."""
-        if X.shape[0] != Vr.shape[0]:
-            raise ValueError("X and Vr not aligned, first dimension "
-                             f"{X.shape[0]} != {Vr.shape[0]}")
-
-        if Xdot is not None and X.shape != Xdot.shape:
-            raise ValueError(f"shape of X != shape of Xdot "
-                             f"({X.shape} != {Xdot.shape})")
-
-        if U is not None and X.shape[-1] != U.shape[-1]:
-            raise ValueError("X and U not aligned, last dimension "
-                             f"{X.shape[-1]} != {U.shape[-1]}")
-=======
->>>>>>> 1f3d0a37
 
     @staticmethod
     def _check_training_data_shapes(datasets):
