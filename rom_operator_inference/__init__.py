# __init__.py
"""Operator inference for data-driven model reduction of dynamical systems.

Author: Renee C. Swischuk et al.
Maintainer: Shane A. McQuarrie
Github: https://github.com/swischuk/rom-operator-inference-Python3
"""

from ._core import (
                    select_model, load_model,
                    trained_model_from_operators,
                    InferredDiscreteROM,
                    InferredContinuousROM,
                    IntrusiveDiscreteROM,
                    IntrusiveContinuousROM,
                    AffineIntrusiveDiscreteROM,
                    AffineIntrusiveContinuousROM,
                    InterpolatedInferredDiscreteROM,
                    InterpolatedInferredContinuousROM,
                    )
from . import utils, pre, post


__all__ = [
            "select_model", "load_model",
            "trained_model_from_operators",
            "InferredDiscreteROM",
            "InferredContinuousROM",
            "IntrusiveDiscreteROM"
            "IntrusiveContinuousROM",
            "AffineIntrusiveDiscreteROM",
            "AffineIntrusiveContinuousROM",
            "InterpolatedInferredDiscreteROM",
            "InterpolatedInferredContinuousROM",
            "utils",
            "pre",
            "post",
          ]

<<<<<<< HEAD
__version__ = "1.0.0"
=======
__version__ = "1.0.2"
>>>>>>> 2d3c5d37
<|MERGE_RESOLUTION|>--- conflicted
+++ resolved
@@ -37,8 +37,4 @@
             "post",
           ]
 
-<<<<<<< HEAD
-__version__ = "1.0.0"
-=======
-__version__ = "1.0.2"
->>>>>>> 2d3c5d37
+__version__ = "1.0.2"