--- conflicted
+++ resolved
@@ -41,8 +41,4 @@
             "post",
           ]
 
-<<<<<<< HEAD
-__version__ = "1.1.1a"
-=======
-__version__ = "1.1.3"
->>>>>>> dd711052
+__version__ = "1.1.3a"