# __init__.py
"""Operator inference for data-driven model reduction of dynamical systems.

Author: Renee C. Swischuk et al.
Maintainer: Shane A. McQuarrie
Github: https://github.com/swischuk/rom-operator-inference-Python3
"""

from ._core import (
                    select_model, load_model,
                    trained_model_from_operators,
                    InferredDiscreteROM,
                    InferredContinuousROM,
                    IntrusiveDiscreteROM,
                    IntrusiveContinuousROM,
                    AffineInferredDiscreteROM,
                    AffineInferredContinuousROM,
                    AffineIntrusiveDiscreteROM,
                    AffineIntrusiveContinuousROM,
                    InterpolatedInferredDiscreteROM,
                    InterpolatedInferredContinuousROM,
                    )
from . import utils, pre, post


__all__ = [
            "select_model", "load_model",
            "trained_model_from_operators",
            "InferredDiscreteROM",
            "InferredContinuousROM",
            "IntrusiveDiscreteROM"
            "IntrusiveContinuousROM",
            "AffineInferredDiscreteROM",
            "AffineInferredContinuousROM",
            "AffineIntrusiveDiscreteROM",
            "AffineIntrusiveContinuousROM",
            "InterpolatedInferredDiscreteROM",
            "InterpolatedInferredContinuousROM",
            "utils",
            "pre",
            "post",
          ]

<<<<<<< HEAD
__version__ = "1.0.0a"
=======
__version__ = "1.0.4"
>>>>>>> eaf8f364
<|MERGE_RESOLUTION|>--- conflicted
+++ resolved
@@ -41,8 +41,4 @@
             "post",
           ]
 
-<<<<<<< HEAD
-__version__ = "1.0.0a"
-=======
-__version__ = "1.0.4"
->>>>>>> eaf8f364
+__version__ = "1.0.4a"