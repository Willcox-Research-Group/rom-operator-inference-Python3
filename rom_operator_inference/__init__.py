--- conflicted
+++ resolved
@@ -41,8 +41,4 @@
             "post",
           ]
 
-<<<<<<< HEAD
-__version__ = "1.1.3"
-=======
-__version__ = "1.1.3a"
->>>>>>> 19587041
+__version__ = "1.1.3a"