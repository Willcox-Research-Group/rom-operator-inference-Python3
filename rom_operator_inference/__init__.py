--- conflicted
+++ resolved
@@ -41,8 +41,4 @@
             "post",
           ]
 
-<<<<<<< HEAD
-__version__ = "0.8.2a"
-=======
-__version__ = "0.9.2"
->>>>>>> cee1d957
+__version__ = "0.9.2a"