# __init__.py
"""Operator inference for data-driven model reduction of dynamical systems.

Author: Renee C. Swischuk et al.
Maintainer: Shane A. McQuarrie
Github: https://github.com/swischuk/rom-operator-inference-Python3
"""

from ._core import (
                    select_model, load_model,
                    trained_model_from_operators,
                    InferredDiscreteROM,
                    InferredContinuousROM,
                    IntrusiveDiscreteROM,
                    IntrusiveContinuousROM,
                    AffineInferredDiscreteROM,
                    AffineInferredContinuousROM,
                    AffineIntrusiveDiscreteROM,
                    AffineIntrusiveContinuousROM,
                    InterpolatedInferredDiscreteROM,
                    InterpolatedInferredContinuousROM,
                    )
from . import utils, pre, post


__all__ = [
            "select_model", "load_model",
            "trained_model_from_operators",
            "InferredDiscreteROM",
            "InferredContinuousROM",
            "IntrusiveDiscreteROM"
            "IntrusiveContinuousROM",
            "AffineInferredDiscreteROM",
            "AffineInferredContinuousROM",
            "AffineIntrusiveDiscreteROM",
            "AffineIntrusiveContinuousROM",
            "InterpolatedInferredDiscreteROM",
            "InterpolatedInferredContinuousROM",
            "utils",
            "pre",
            "post",
          ]

<<<<<<< HEAD
__version__ = "1.0.4a"
=======
__version__ = "1.0.5"
>>>>>>> 3f4c45b0
<|MERGE_RESOLUTION|>--- conflicted
+++ resolved
@@ -41,8 +41,4 @@
             "post",
           ]
 
-<<<<<<< HEAD
-__version__ = "1.0.4a"
-=======
-__version__ = "1.0.5"
->>>>>>> 3f4c45b0
+__version__ = "1.0.5a"